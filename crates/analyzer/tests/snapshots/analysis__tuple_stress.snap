--- conflicted
+++ resolved
@@ -867,13 +867,8 @@
 note: 
    ┌─ stress/tuple_stress.fe:34:28
    │
-<<<<<<< HEAD
 34 │         let my_num: u256 = self.my_sto_tuple.item0
-   │                            ^^^^^^^^^^^^^^^^^ attributes hash: 5427295442955120331
-=======
-34 │         my_num: u256 = self.my_sto_tuple.item0
-   │                        ^^^^^^^^^^^^^^^^^ attributes hash: 17784680135386019789
->>>>>>> c8e58b55
+   │                            ^^^^^^^^^^^^^^^^^ attributes hash: 17784680135386019789
    │
    = ExpressionAttributes {
          typ: Tuple(
@@ -903,13 +898,8 @@
 note: 
    ┌─ stress/tuple_stress.fe:34:28
    │
-<<<<<<< HEAD
 34 │         let my_num: u256 = self.my_sto_tuple.item0
-   │                            ^^^^^^^^^^^^^^^^^^^^^^^ attributes hash: 4679040613115932727
-=======
-34 │         my_num: u256 = self.my_sto_tuple.item0
-   │                        ^^^^^^^^^^^^^^^^^^^^^^^ attributes hash: 9658275715484404641
->>>>>>> c8e58b55
+   │                            ^^^^^^^^^^^^^^^^^^^^^^^ attributes hash: 9658275715484404641
    │
    = ExpressionAttributes {
          typ: Base(
@@ -1478,15 +1468,9 @@
 note: 
    ┌─ stress/tuple_stress.fe:33:5
    │  
-<<<<<<< HEAD
-33 │ ╭     pub def build_tuple_and_emit():
+33 │ ╭     pub fn build_tuple_and_emit():
 34 │ │         let my_num: u256 = self.my_sto_tuple.item0
 35 │ │         let my_tuple: (u256, bool, address) = (
-=======
-33 │ ╭     pub fn build_tuple_and_emit():
-34 │ │         my_num: u256 = self.my_sto_tuple.item0
-35 │ │         my_tuple: (u256, bool, address) = (
->>>>>>> c8e58b55
 36 │ │             self.my_sto_tuple.item0,
    · │
 39 │ │         )
@@ -1547,13 +1531,8 @@
 note: 
    ┌─ stress/tuple_stress.fe:34:9
    │
-<<<<<<< HEAD
 34 │         let my_num: u256 = self.my_sto_tuple.item0
-   │         ^^^^^^^^^^^^^^^^^^^^^^^^^^^^^^^^^^^^^^^^^^ attributes hash: 17942395924573474124
-=======
-34 │         my_num: u256 = self.my_sto_tuple.item0
-   │         ^^^^^^^^^^^^^^^^^^^^^^^^^^^^^^^^^^^^^^ attributes hash: 4293763436908729629
->>>>>>> c8e58b55
+   │         ^^^^^^^^^^^^^^^^^^^^^^^^^^^^^^^^^^^^^^^^^^ attributes hash: 4293763436908729629
    │
    = Base(
          Numeric(
@@ -2590,13 +2569,8 @@
 note: 
    ┌─ stress/tuple_stress.fe:34:21
    │
-<<<<<<< HEAD
 34 │         let my_num: u256 = self.my_sto_tuple.item0
-   │                     ^^^^ attributes hash: 17942395924573474124
-=======
-34 │         my_num: u256 = self.my_sto_tuple.item0
-   │                 ^^^^ attributes hash: 4293763436908729629
->>>>>>> c8e58b55
+   │                     ^^^^ attributes hash: 4293763436908729629
    │
    = Base(
          Numeric(
@@ -2607,13 +2581,8 @@
 note: 
    ┌─ stress/tuple_stress.fe:35:24
    │
-<<<<<<< HEAD
 35 │         let my_tuple: (u256, bool, address) = (
-   │                        ^^^^ attributes hash: 17942395924573474124
-=======
-35 │         my_tuple: (u256, bool, address) = (
-   │                    ^^^^ attributes hash: 4293763436908729629
->>>>>>> c8e58b55
+   │                        ^^^^ attributes hash: 4293763436908729629
    │
    = Base(
          Numeric(
@@ -2624,13 +2593,8 @@
 note: 
    ┌─ stress/tuple_stress.fe:35:30
    │
-<<<<<<< HEAD
 35 │         let my_tuple: (u256, bool, address) = (
-   │                              ^^^^ attributes hash: 8311861578736502650
-=======
-35 │         my_tuple: (u256, bool, address) = (
-   │                          ^^^^ attributes hash: 5425972608982369985
->>>>>>> c8e58b55
+   │                              ^^^^ attributes hash: 5425972608982369985
    │
    = Base(
          Bool,
@@ -2639,13 +2603,8 @@
 note: 
    ┌─ stress/tuple_stress.fe:35:36
    │
-<<<<<<< HEAD
 35 │         let my_tuple: (u256, bool, address) = (
-   │                                    ^^^^^^^ attributes hash: 16931239362436195516
-=======
-35 │         my_tuple: (u256, bool, address) = (
-   │                                ^^^^^^^ attributes hash: 928477466454064117
->>>>>>> c8e58b55
+   │                                    ^^^^^^^ attributes hash: 928477466454064117
    │
    = Base(
          Address,
@@ -2654,13 +2613,8 @@
 note: 
    ┌─ stress/tuple_stress.fe:35:23
    │
-<<<<<<< HEAD
 35 │         let my_tuple: (u256, bool, address) = (
-   │                       ^^^^^^^^^^^^^^^^^^^^^ attributes hash: 13223894189960686356
-=======
-35 │         my_tuple: (u256, bool, address) = (
-   │                   ^^^^^^^^^^^^^^^^^^^^^ attributes hash: 11349385661517146274
->>>>>>> c8e58b55
+   │                       ^^^^^^^^^^^^^^^^^^^^^ attributes hash: 11349385661517146274
    │
    = Tuple(
          Tuple {
