--- conflicted
+++ resolved
@@ -1,19 +1,10 @@
 contract Foo:
-<<<<<<< HEAD
-    pub def bar() -> u256:
+    pub fn bar() -> u256:
         let (x, y): (u256, bool) = (42, true)
         return x
 
-    pub def baz(n: u256, b: bool) -> u256:
+    pub fn baz(n: u256, b: bool) -> u256:
         let (x, y): (u256, bool) = self.make_tuple(n, b)
-=======
-    pub fn bar() -> u256:
-        (x, y): (u256, bool) = (42, true)
-        return x
-
-    pub fn baz(n: u256, b: bool) -> u256:
-        (x, y): (u256, bool) = self.make_tuple(n, b)
->>>>>>> c8e58b55
         return x
 
     fn make_tuple(n: u256, b: bool) -> (u256, bool):
