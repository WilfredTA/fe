contract Foo:

<<<<<<< HEAD
    pub def foo():
        let x: u256[3] = [10, 20, 30]
=======
    pub fn foo():
        x: u256[3] = [10, 20, 30]
>>>>>>> c8e58b55
<|MERGE_RESOLUTION|>--- conflicted
+++ resolved
@@ -1,9 +1,4 @@
 contract Foo:
 
-<<<<<<< HEAD
-    pub def foo():
-        let x: u256[3] = [10, 20, 30]
-=======
     pub fn foo():
-        x: u256[3] = [10, 20, 30]
->>>>>>> c8e58b55
+        let x: u256[3] = [10, 20, 30]